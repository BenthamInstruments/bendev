--- conflicted
+++ resolved
@@ -1,3 +1,4 @@
+# -*- coding:utf-8 -*-
 # -*- coding:utf-8 -*-
 # @file device.py
 # @author Markus Führer
@@ -10,10 +11,7 @@
 import hid  # from pip install hidapi
 import bendev.file_device as file_device
 import logging
-<<<<<<< HEAD
-=======
 import re
->>>>>>> 0cee5dd6
 from typing import Union
 
 from bendev.exceptions import ExternalDeviceNotFound, DeviceClosed, SCPIError
@@ -24,14 +22,11 @@
 logger = logging.getLogger("bendev")
 
 
-<<<<<<< HEAD
-=======
 def contains_unquoted_semicolon(s):
     pattern = r';(?=(?:[^"]*"[^"]*")*[^"]*$)'
     return bool(re.search(pattern, s))
 
 
->>>>>>> 0cee5dd6
 def scpi_convert(p: str) -> Union[str, int, float]:
     """Converts a string reply from a SCPI device to a string, int or float.
     If the string can be converted to an int, it is. If it can be converted 
@@ -39,7 +34,6 @@
 
     Arguments:
         reply: string containing the reply from the SCPI device
-<<<<<<< HEAD
 
     Returns:
         string, int or float
@@ -47,15 +41,6 @@
     if p.startswith('"') and p.endswith('"'):
         return p[1:-1]
 
-=======
-
-    Returns:
-        string, int or float
-    """
-    if p.startswith('"') and p.endswith('"'):
-        return p[1:-1]
-
->>>>>>> 0cee5dd6
     try:
         return int(p)
     except ValueError:
@@ -237,7 +222,6 @@
             raise IOError(
                 f"Tried to send {len(command)} characters, max is {_MAX_CHARACTERS}"
             )
-<<<<<<< HEAD
 
         if isinstance(command, str):
             logger.debug(f">>> {command}")
@@ -249,13 +233,6 @@
             command = b"\x00" + command  # hidapi calls on Windows require leading 0.
             #(arg may be _MAX_CHARACTERS+1 chars in that case, that's ok)
         self.device.write(command)
-=======
-        logger.debug(f">>> {command}")
-        if _ON_WINDOWS:
-            command = "\x00" + command  # hidapi calls on Windows require leading 0.
-            #(arg may be _MAX_CHARACTERS+1 chars in that case, that's ok)
-        self.device.write(command.encode(self.encoding))
->>>>>>> 0cee5dd6
 
     def read(self, timeout, read_interval, raw=False):
         """Reads every read_interval seconds until the device sends a message,
@@ -280,13 +257,10 @@
             if (timeout != 0) and time.time() - read_start_time > timeout:
                 raise TimeoutError(
                     f"Device failed to respond in {timeout} seconds")
-<<<<<<< HEAD
         if raw:
             logger.debug(f"<<< Received {len(block)} bytes of raw data")
             return block
 
-=======
->>>>>>> 0cee5dd6
         data = bytes(block).decode(self.encoding).rstrip("\r\n\x00")
         logger.debug(f"<<< {data}")
         return data
@@ -312,11 +286,7 @@
         return self.read(read_interval=read_interval, timeout=timeout)
 
     def check_scpi_error(self, timeout=0, read_interval=0.05):
-<<<<<<< HEAD
-        """Checks the SCPI error queue for errors and raises a RuntimeError if
-=======
         """Checks the SCPI error queue for errors and raises a SCPIError if
->>>>>>> 0cee5dd6
         any are found. This function is called automatically after each 
         command sent to the device. If you want to check the error queue 
         without sending a command, you can use the following command:
@@ -329,11 +299,7 @@
             error = self.query(":SYST:ERR?").split(",")
             raise SCPIError(int(error[0]), error[1])
 
-<<<<<<< HEAD
-    def cmd(self, command, timeout=0, read_interval=0.05):
-=======
     def write_check(self, command, timeout=0, read_interval=0.05):
->>>>>>> 0cee5dd6
         """Sends a (non-query) command to the device. The SCPI error queue is
         checked for errors and if any are found, a SCPIError is raised.
 
@@ -349,24 +315,17 @@
         Returns:
             None
         """
-<<<<<<< HEAD
-=======
         if contains_unquoted_semicolon(command):
             raise ValueError(
                 "Compound commands are not supported by this function.")
 
->>>>>>> 0cee5dd6
         self.write(command)
         try:
             self.check_scpi_error(timeout=timeout, read_interval=read_interval)
         except SCPIError as e:
             raise e
 
-<<<<<<< HEAD
-    def cmd_query(
-=======
     def query_check(
->>>>>>> 0cee5dd6
         self,
         command,
         timeout=0,
@@ -395,12 +354,9 @@
         Returns:
             the device reply as a string
         """
-<<<<<<< HEAD
-=======
         if contains_unquoted_semicolon(command):
             raise ValueError(
                 "Compound commands are not supported by this function.")
->>>>>>> 0cee5dd6
         reply = self.query(command,
                            timeout=timeout,
                            read_interval=read_interval)
@@ -430,13 +386,8 @@
     def __exit__(self, type, value, traceback):
         self.close()
         return False  # do not catch exceptions
-<<<<<<< HEAD
-
-
-=======
-
-
->>>>>>> 0cee5dd6
+
+
 def list_connected_devices(manufacturer_string=None,
                            product_string=None,
                            vendor_ID=1240,
